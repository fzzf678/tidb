--- conflicted
+++ resolved
@@ -807,13 +807,11 @@
 	// TiDBEnablePlanCacheForParamLimit controls whether prepare statement with parameterized limit can be cached
 	TiDBEnablePlanCacheForParamLimit = "tidb_enable_plan_cache_for_param_limit"
 
-<<<<<<< HEAD
+	// TiDBEnableINLJoinInnerMultiPattern indicates whether enable multi pattern for inner side of inl join
+	TiDBEnableINLJoinInnerMultiPattern = "tidb_enable_inl_join_inner_multi_pattern"
+
 	// TiDBEnablePlanCacheForSubquery controls whether prepare statement with subquery can be cached
 	TiDBEnablePlanCacheForSubquery = "tidb_enable_plan_cache_for_subquery"
-=======
-	// TiDBEnableINLJoinInnerMultiPattern indicates whether enable multi pattern for inner side of inl join
-	TiDBEnableINLJoinInnerMultiPattern = "tidb_enable_inl_join_inner_multi_pattern"
->>>>>>> 8dd78d52
 )
 
 // TiDB vars that have only global scope
