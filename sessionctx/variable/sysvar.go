--- conflicted
+++ resolved
@@ -2357,12 +2357,6 @@
 		s.EnablePlanCacheForParamLimit = TiDBOptOn(val)
 		return nil
 	}},
-<<<<<<< HEAD
-	{Scope: ScopeGlobal | ScopeSession, Name: TiDBEnablePlanCacheForSubquery, Value: BoolToOnOff(DefTiDBEnablePlanCacheForSubquery), Type: TypeBool, SetSession: func(s *SessionVars, val string) error {
-		s.EnablePlanCacheForSubquery = TiDBOptOn(val)
-		return nil
-	}},
-=======
 	{Scope: ScopeGlobal | ScopeSession, Name: TiDBEnableINLJoinInnerMultiPattern, Value: BoolToOnOff(false), Type: TypeBool,
 		SetSession: func(s *SessionVars, val string) error {
 			s.EnableINLJoinInnerMultiPattern = TiDBOptOn(val)
@@ -2372,7 +2366,10 @@
 			return BoolToOnOff(s.EnableINLJoinInnerMultiPattern), nil
 		},
 	},
->>>>>>> 8dd78d52
+  	{Scope: ScopeGlobal | ScopeSession, Name: TiDBEnablePlanCacheForSubquery, Value: BoolToOnOff(DefTiDBEnablePlanCacheForSubquery), Type: TypeBool, SetSession: func(s *SessionVars, val string) error {
+		s.EnablePlanCacheForSubquery = TiDBOptOn(val)
+		return nil
+	}},
 }
 
 // FeedbackProbability points to the FeedbackProbability in statistics package.
