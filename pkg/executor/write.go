--- conflicted
+++ resolved
@@ -456,13 +456,8 @@
 	if err != nil {
 		return err
 	}
-<<<<<<< HEAD
-	if variable.EnableCheckConstraint.Load() {
+	if vardef.EnableCheckConstraint.Load() {
 		if err = table.CheckRowConstraintWithDatum(sctx.GetExprCtx(), pt.WritableConstraint(), row, tbl); err != nil {
-=======
-	if vardef.EnableCheckConstraint.Load() {
-		if err = table.CheckRowConstraintWithDatum(evalCtx, pt.WritableConstraint(), row); err != nil {
->>>>>>> 0501de48
 			// TODO: make error include ExchangePartition info.
 			return err
 		}
