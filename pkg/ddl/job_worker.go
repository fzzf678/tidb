--- conflicted
+++ resolved
@@ -808,25 +808,15 @@
 	case model.ActionModifySchemaDefaultPlacement:
 		ver, err = onModifySchemaDefaultPlacement(jobCtx, job)
 	case model.ActionCreateTable:
-<<<<<<< HEAD
-		ver, err = w.onCreateTable(jobCtx, t, job)
+		ver, err = w.onCreateTable(jobCtx, job)
 	case model.ActionCreateTables:
-		ver, err = w.onCreateTables(jobCtx, t, job)
-=======
-		ver, err = onCreateTable(jobCtx, job)
-	case model.ActionCreateTables:
-		ver, err = onCreateTables(jobCtx, job)
->>>>>>> 0bcbf8a1
+		ver, err = w.onCreateTables(jobCtx, job)
 	case model.ActionRepairTable:
 		ver, err = onRepairTable(jobCtx, job)
 	case model.ActionCreateView:
 		ver, err = onCreateView(jobCtx, job)
 	case model.ActionDropTable, model.ActionDropView, model.ActionDropSequence:
-<<<<<<< HEAD
-		ver, err = w.onDropTableOrView(jobCtx, t, job)
-=======
-		ver, err = onDropTableOrView(jobCtx, job)
->>>>>>> 0bcbf8a1
+		ver, err = w.onDropTableOrView(jobCtx, job)
 	case model.ActionDropTablePartition:
 		ver, err = w.onDropTablePartition(jobCtx, job)
 	case model.ActionTruncateTablePartition:
@@ -834,11 +824,7 @@
 	case model.ActionExchangeTablePartition:
 		ver, err = w.onExchangeTablePartition(jobCtx, job)
 	case model.ActionAddColumn:
-<<<<<<< HEAD
-		ver, err = w.onAddColumn(jobCtx, t, job)
-=======
-		ver, err = onAddColumn(jobCtx, job)
->>>>>>> 0bcbf8a1
+		ver, err = w.onAddColumn(jobCtx, job)
 	case model.ActionDropColumn:
 		ver, err = onDropColumn(jobCtx, job)
 	case model.ActionModifyColumn:
