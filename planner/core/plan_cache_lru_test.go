// Package core Copyright 2022 PingCAP, Inc.
//
// Licensed under the Apache License, Version 2.0 (the "License");
// you may not use this file except in compliance with the License.
// You may obtain a copy of the License at
//
//	http://www.apache.org/licenses/LICENSE-2.0
//
// Unless required by applicable law or agreed to in writing, software
// distributed under the License is distributed on an "AS IS" BASIS,
// WITHOUT WARRANTIES OR CONDITIONS OF ANY KIND, either express or implied.
// See the License for the specific language governing permissions and
// limitations under the License.
package core

import (
	"container/list"
	"testing"

	"github.com/pingcap/tidb/parser/mysql"
	"github.com/pingcap/tidb/types"
	"github.com/pingcap/tidb/util/hack"
	"github.com/pingcap/tidb/util/kvcache"
	"github.com/stretchr/testify/require"
)

type mockCacheKey struct {
	hash []byte
	key  int64
}

func (mk *mockCacheKey) Hash() []byte {
	if mk.hash != nil {
		return mk.hash
	}
	mk.hash = make([]byte, 8)
	for i := uint(0); i < 8; i++ {
		mk.hash[i] = byte((mk.key >> ((i - 1) * 8)) & 0xff)
	}
	return mk.hash
}

func newMockHashKey(key int64) *mockCacheKey {
	return &mockCacheKey{
		key: key,
	}
}

type fakePlan struct {
	plan int64
	tps  []*types.FieldType
}

func pickFromBucket(bucket map[*list.Element]struct{}, ptypes []*types.FieldType) (*list.Element, bool) {
	for element := range bucket {
		itemsA := element.Value.(*planCacheEntry).PlanValue.(*fakePlan).tps
		flag := true
		for j := 0; j < len(itemsA); j++ {
			if itemsA[j] != ptypes[j] {
				flag = false
				break
			}
		}
		if flag {
			return element, true
		}
	}
	return nil, false
}

func TestLRUPCPut(t *testing.T) {
	// test initialize
<<<<<<< HEAD
	lruA := NewLRUPlanCache(0, pickFromBucket)
	require.Equal(t, lruA.capacity, uint(100))

	maxMemDroppedKv := make(map[kvcache.Key]kvcache.Value)
	lru := NewLRUPlanCache(3, pickFromBucket)
=======
	lruA, errA := NewLRUPlanCache(0, 0, 0, pickFromBucket)
	require.Nil(t, lruA)
	require.Error(t, errA, "capacity of LRU Cache should be at least 1")

	maxMemDroppedKv := make(map[kvcache.Key]kvcache.Value)
	lru, err := NewLRUPlanCache(3, 0, 0, pickFromBucket)
>>>>>>> 6f156909
	lru.onEvict = func(key kvcache.Key, value kvcache.Value) {
		maxMemDroppedKv[key] = value
	}
	require.Equal(t, uint(3), lru.capacity)

	keys := make([]*mockCacheKey, 5)
	vals := make([]*fakePlan, 5)
	pTypes := [][]*types.FieldType{{types.NewFieldType(mysql.TypeFloat), types.NewFieldType(mysql.TypeDouble)},
		{types.NewFieldType(mysql.TypeFloat), types.NewFieldType(mysql.TypeEnum)},
		{types.NewFieldType(mysql.TypeFloat), types.NewFieldType(mysql.TypeDate)},
		{types.NewFieldType(mysql.TypeFloat), types.NewFieldType(mysql.TypeLong)},
		{types.NewFieldType(mysql.TypeFloat), types.NewFieldType(mysql.TypeInt24)},
	}

	// one key corresponding to multi values
	for i := 0; i < 5; i++ {
		keys[i] = newMockHashKey(1)
		vals[i] = &fakePlan{
			plan: int64(i),
			tps:  pTypes[i],
		}
		lru.Put(keys[i], vals[i], pTypes[i])
	}
	require.Equal(t, lru.size, lru.capacity)
	require.Equal(t, uint(3), lru.size)

	// test for non-existent elements
	require.Len(t, maxMemDroppedKv, 2)
	for i := 0; i < 2; i++ {
		bucket, exist := lru.buckets[string(hack.String(keys[i].Hash()))]
		require.True(t, exist)
		for element := range bucket {
			require.NotEqual(t, vals[i], element.Value.(*planCacheEntry).PlanValue)
		}
		require.Equal(t, vals[i], maxMemDroppedKv[keys[i]])
	}

	// test for existent elements
	root := lru.lruList.Front()
	require.NotNil(t, root)
	for i := 4; i >= 2; i-- {
		entry, ok := root.Value.(*planCacheEntry)
		require.True(t, ok)
		require.NotNil(t, entry)

		// test key
		key := entry.PlanKey
		require.NotNil(t, key)
		require.Equal(t, keys[i], key)

		bucket, exist := lru.buckets[string(hack.String(keys[i].Hash()))]
		require.True(t, exist)
		element, exist := lru.pickFromBucket(bucket, pTypes[i])
		require.NotNil(t, element)
		require.True(t, exist)
		require.Equal(t, root, element)

		// test value
		value, ok := entry.PlanValue.(*fakePlan)
		require.True(t, ok)
		require.Equal(t, vals[i], value)

		root = root.Next()
	}

	// test for end of double-linked list
	require.Nil(t, root)
}

func TestLRUPCGet(t *testing.T) {
<<<<<<< HEAD
	lru := NewLRUPlanCache(3, pickFromBucket)
=======
	lru, err := NewLRUPlanCache(3, 0, 0, pickFromBucket)
	require.NoError(t, err)
>>>>>>> 6f156909

	keys := make([]*mockCacheKey, 5)
	vals := make([]*fakePlan, 5)
	pTypes := [][]*types.FieldType{{types.NewFieldType(mysql.TypeFloat), types.NewFieldType(mysql.TypeDouble)},
		{types.NewFieldType(mysql.TypeFloat), types.NewFieldType(mysql.TypeEnum)},
		{types.NewFieldType(mysql.TypeFloat), types.NewFieldType(mysql.TypeDate)},
		{types.NewFieldType(mysql.TypeFloat), types.NewFieldType(mysql.TypeLong)},
		{types.NewFieldType(mysql.TypeFloat), types.NewFieldType(mysql.TypeInt24)},
	}
	// 5 bucket
	for i := 0; i < 5; i++ {
		keys[i] = newMockHashKey(int64(i % 4))
		vals[i] = &fakePlan{
			plan: int64(i),
			tps:  pTypes[i],
		}
		lru.Put(keys[i], vals[i], pTypes[i])
	}

	// test for non-existent elements
	for i := 0; i < 2; i++ {
		value, exists := lru.Get(keys[i], pTypes[i])
		require.False(t, exists)
		require.Nil(t, value)
	}

	for i := 2; i < 5; i++ {
		value, exists := lru.Get(keys[i], pTypes[i])
		require.True(t, exists)
		require.NotNil(t, value)
		require.Equal(t, vals[i], value)
		require.Equal(t, uint(3), lru.size)
		require.Equal(t, uint(3), lru.capacity)

		root := lru.lruList.Front()
		require.NotNil(t, root)

		entry, ok := root.Value.(*planCacheEntry)
		require.True(t, ok)
		require.Equal(t, keys[i], entry.PlanKey)

		value, ok = entry.PlanValue.(*fakePlan)
		require.True(t, ok)
		require.Equal(t, vals[i], value)
	}
}

func TestLRUPCDelete(t *testing.T) {
<<<<<<< HEAD
	lru := NewLRUPlanCache(3, pickFromBucket)
=======
	lru, err := NewLRUPlanCache(3, 0, 0, pickFromBucket)
	require.NoError(t, err)
>>>>>>> 6f156909

	keys := make([]*mockCacheKey, 3)
	vals := make([]*fakePlan, 3)
	pTypes := [][]*types.FieldType{{types.NewFieldType(mysql.TypeFloat), types.NewFieldType(mysql.TypeDouble)},
		{types.NewFieldType(mysql.TypeFloat), types.NewFieldType(mysql.TypeEnum)},
		{types.NewFieldType(mysql.TypeFloat), types.NewFieldType(mysql.TypeDate)},
	}
	for i := 0; i < 3; i++ {
		keys[i] = newMockHashKey(int64(i))
		vals[i] = &fakePlan{
			plan: int64(i),
			tps:  pTypes[i],
		}
		lru.Put(keys[i], vals[i], pTypes[i])
	}
	require.Equal(t, 3, int(lru.size))

	lru.Delete(keys[1])
	value, exists := lru.Get(keys[1], pTypes[1])
	require.False(t, exists)
	require.Nil(t, value)
	require.Equal(t, 2, int(lru.size))

	_, exists = lru.Get(keys[0], pTypes[0])
	require.True(t, exists)

	_, exists = lru.Get(keys[2], pTypes[2])
	require.True(t, exists)
}

func TestLRUPCDeleteAll(t *testing.T) {
<<<<<<< HEAD
	lru := NewLRUPlanCache(3, pickFromBucket)
=======
	lru, err := NewLRUPlanCache(3, 0, 0, pickFromBucket)
	require.NoError(t, err)
>>>>>>> 6f156909

	keys := make([]*mockCacheKey, 3)
	vals := make([]*fakePlan, 3)
	pTypes := [][]*types.FieldType{{types.NewFieldType(mysql.TypeFloat), types.NewFieldType(mysql.TypeDouble)},
		{types.NewFieldType(mysql.TypeFloat), types.NewFieldType(mysql.TypeEnum)},
		{types.NewFieldType(mysql.TypeFloat), types.NewFieldType(mysql.TypeDate)},
	}
	for i := 0; i < 3; i++ {
		keys[i] = newMockHashKey(int64(i))
		vals[i] = &fakePlan{
			plan: int64(i),
			tps:  pTypes[i],
		}
		lru.Put(keys[i], vals[i], pTypes[i])
	}
	require.Equal(t, 3, int(lru.size))

	lru.DeleteAll()

	for i := 0; i < 3; i++ {
		value, exists := lru.Get(keys[i], pTypes[i])
		require.False(t, exists)
		require.Nil(t, value)
		require.Equal(t, 0, int(lru.size))
	}
}

func TestLRUPCSetCapacity(t *testing.T) {
	maxMemDroppedKv := make(map[kvcache.Key]kvcache.Value)
<<<<<<< HEAD
	lru := NewLRUPlanCache(5, pickFromBucket)
=======
	lru, err := NewLRUPlanCache(5, 0, 0, pickFromBucket)
>>>>>>> 6f156909
	lru.onEvict = func(key kvcache.Key, value kvcache.Value) {
		maxMemDroppedKv[key] = value
	}
	require.Equal(t, uint(5), lru.capacity)

	keys := make([]*mockCacheKey, 5)
	vals := make([]*fakePlan, 5)
	pTypes := [][]*types.FieldType{{types.NewFieldType(mysql.TypeFloat), types.NewFieldType(mysql.TypeDouble)},
		{types.NewFieldType(mysql.TypeFloat), types.NewFieldType(mysql.TypeEnum)},
		{types.NewFieldType(mysql.TypeFloat), types.NewFieldType(mysql.TypeDate)},
		{types.NewFieldType(mysql.TypeFloat), types.NewFieldType(mysql.TypeLong)},
		{types.NewFieldType(mysql.TypeFloat), types.NewFieldType(mysql.TypeInt24)},
	}

	// one key corresponding to multi values
	for i := 0; i < 5; i++ {
		keys[i] = newMockHashKey(1)
		vals[i] = &fakePlan{
			plan: int64(i),
			tps:  pTypes[i],
		}
		lru.Put(keys[i], vals[i], pTypes[i])
	}
	require.Equal(t, lru.size, lru.capacity)
	require.Equal(t, uint(5), lru.size)

	err := lru.SetCapacity(3)
	require.NoError(t, err)

	// test for non-existent elements
	require.Len(t, maxMemDroppedKv, 2)
	for i := 0; i < 2; i++ {
		bucket, exist := lru.buckets[string(hack.String(keys[i].Hash()))]
		require.True(t, exist)
		for element := range bucket {
			require.NotEqual(t, vals[i], element.Value.(*planCacheEntry).PlanValue)
		}
		require.Equal(t, vals[i], maxMemDroppedKv[keys[i]])
	}

	// test for existent elements
	root := lru.lruList.Front()
	require.NotNil(t, root)
	for i := 4; i >= 2; i-- {
		entry, ok := root.Value.(*planCacheEntry)
		require.True(t, ok)
		require.NotNil(t, entry)

		// test value
		value, ok := entry.PlanValue.(*fakePlan)
		require.True(t, ok)
		require.Equal(t, vals[i], value)

		root = root.Next()
	}

	// test for end of double-linked list
	require.Nil(t, root)

	err = lru.SetCapacity(0)
	require.Error(t, err, "capacity of LRU cache should be at least 1")
}<|MERGE_RESOLUTION|>--- conflicted
+++ resolved
@@ -70,20 +70,12 @@
 
 func TestLRUPCPut(t *testing.T) {
 	// test initialize
-<<<<<<< HEAD
-	lruA := NewLRUPlanCache(0, pickFromBucket)
-	require.Equal(t, lruA.capacity, uint(100))
-
-	maxMemDroppedKv := make(map[kvcache.Key]kvcache.Value)
-	lru := NewLRUPlanCache(3, pickFromBucket)
-=======
 	lruA, errA := NewLRUPlanCache(0, 0, 0, pickFromBucket)
 	require.Nil(t, lruA)
 	require.Error(t, errA, "capacity of LRU Cache should be at least 1")
 
 	maxMemDroppedKv := make(map[kvcache.Key]kvcache.Value)
 	lru, err := NewLRUPlanCache(3, 0, 0, pickFromBucket)
->>>>>>> 6f156909
 	lru.onEvict = func(key kvcache.Key, value kvcache.Value) {
 		maxMemDroppedKv[key] = value
 	}
@@ -154,12 +146,8 @@
 }
 
 func TestLRUPCGet(t *testing.T) {
-<<<<<<< HEAD
-	lru := NewLRUPlanCache(3, pickFromBucket)
-=======
 	lru, err := NewLRUPlanCache(3, 0, 0, pickFromBucket)
 	require.NoError(t, err)
->>>>>>> 6f156909
 
 	keys := make([]*mockCacheKey, 5)
 	vals := make([]*fakePlan, 5)
@@ -208,12 +196,8 @@
 }
 
 func TestLRUPCDelete(t *testing.T) {
-<<<<<<< HEAD
-	lru := NewLRUPlanCache(3, pickFromBucket)
-=======
 	lru, err := NewLRUPlanCache(3, 0, 0, pickFromBucket)
 	require.NoError(t, err)
->>>>>>> 6f156909
 
 	keys := make([]*mockCacheKey, 3)
 	vals := make([]*fakePlan, 3)
@@ -245,12 +229,8 @@
 }
 
 func TestLRUPCDeleteAll(t *testing.T) {
-<<<<<<< HEAD
-	lru := NewLRUPlanCache(3, pickFromBucket)
-=======
 	lru, err := NewLRUPlanCache(3, 0, 0, pickFromBucket)
 	require.NoError(t, err)
->>>>>>> 6f156909
 
 	keys := make([]*mockCacheKey, 3)
 	vals := make([]*fakePlan, 3)
@@ -280,11 +260,7 @@
 
 func TestLRUPCSetCapacity(t *testing.T) {
 	maxMemDroppedKv := make(map[kvcache.Key]kvcache.Value)
-<<<<<<< HEAD
-	lru := NewLRUPlanCache(5, pickFromBucket)
-=======
 	lru, err := NewLRUPlanCache(5, 0, 0, pickFromBucket)
->>>>>>> 6f156909
 	lru.onEvict = func(key kvcache.Key, value kvcache.Value) {
 		maxMemDroppedKv[key] = value
 	}
