// Copyright 2022 PingCAP, Inc.
//
// Licensed under the Apache License, Version 2.0 (the "License");
// you may not use this file except in compliance with the License.
// You may obtain a copy of the License at
//
//     http://www.apache.org/licenses/LICENSE-2.0
//
// Unless required by applicable law or agreed to in writing, software
// distributed under the License is distributed on an "AS IS" BASIS,
// WITHOUT WARRANTIES OR CONDITIONS OF ANY KIND, either express or implied.
// See the License for the specific language governing permissions and
// limitations under the License.

package core_test

import (
	"context"
	"errors"
	"fmt"
	"math/rand"
	"strconv"
	"strings"
	"testing"

	"github.com/pingcap/tidb/expression"
	"github.com/pingcap/tidb/parser/mysql"
	plannercore "github.com/pingcap/tidb/planner/core"
	"github.com/pingcap/tidb/testkit"
	"github.com/pingcap/tidb/types"
	"github.com/pingcap/tidb/util"
	"github.com/stretchr/testify/require"
)

type mockParameterizer struct {
	action string
}

func (mp *mockParameterizer) Parameterize(originSQL string) (paramSQL string, params []expression.Expression, ok bool, err error) {
	switch mp.action {
	case "error":
		return "", nil, false, errors.New("error")
	case "not_support":
		return "", nil, false, nil
	}
	// only support SQL like 'select * from t where col {op} {int} and ...'
	prefix := "select * from t where "
	if !strings.HasPrefix(originSQL, prefix) {
		return "", nil, false, nil
	}
	buf := make([]byte, 0, 32)
	buf = append(buf, prefix...)
	for i, condStr := range strings.Split(originSQL[len(prefix):], "and") {
		if i > 0 {
			buf = append(buf, " and "...)
		}
		tmp := strings.Split(strings.TrimSpace(condStr), " ")
		if len(tmp) != 3 { // col {op} {val}
			return "", nil, false, nil
		}
		buf = append(buf, tmp[0]...)
		buf = append(buf, tmp[1]...)
		buf = append(buf, '?')

		intParam, err := strconv.Atoi(tmp[2])
		if err != nil {
			return "", nil, false, nil
		}
		params = append(params, &expression.Constant{Value: types.NewDatum(intParam), RetType: types.NewFieldType(mysql.TypeLong)})
	}
	return string(buf), params, true, nil
}

func TestInitLRUWithSystemVar(t *testing.T) {
	store := testkit.CreateMockStore(t)
	tk := testkit.NewTestKit(t, store)
	tk.MustExec("set @@session.tidb_prepared_plan_cache_size = 0") // MinValue: 1
	tk.MustQuery("select @@session.tidb_prepared_plan_cache_size").Check(testkit.Rows("1"))
	sessionVar := tk.Session().GetSessionVars()

	lru := plannercore.NewLRUPlanCache(uint(sessionVar.PreparedPlanCacheSize), 0, 0, tk.Session())
	require.NotNil(t, lru)
}

func TestIssue40296(t *testing.T) {
	store := testkit.CreateMockStore(t)
	tk := testkit.NewTestKit(t, store)
	tk.MustExec(`create database test_40296`)
	tk.MustExec(`use test_40296`)
	tk.MustExec(`CREATE TABLE IDT_MULTI15880STROBJSTROBJ (
  COL1 enum('aa','bb','cc','dd','ff','gg','kk','ll','mm','ee') DEFAULT NULL,
  COL2 decimal(20,0) DEFAULT NULL,
  COL3 date DEFAULT NULL,
  KEY U_M_COL4 (COL1,COL2),
  KEY U_M_COL5 (COL3,COL2))`)
	tk.MustExec(`insert into IDT_MULTI15880STROBJSTROBJ values("ee", -9605492323393070105, "0850-03-15")`)
	tk.MustExec(`set session tidb_enable_non_prepared_plan_cache=on`)
	tk.MustQuery(`select * from IDT_MULTI15880STROBJSTROBJ where col1 in ("dd", "dd") or col2 = 9923875910817805958 or col3 = "9994-11-11"`).Check(
		testkit.Rows())
	tk.MustQuery(`select * from IDT_MULTI15880STROBJSTROBJ where col1 in ("aa", "aa") or col2 = -9605492323393070105 or col3 = "0005-06-22"`).Check(
		testkit.Rows("ee -9605492323393070105 0850-03-15"))
	tk.MustQuery("select @@last_plan_from_cache").Check(testkit.Rows("0")) // unary operator '-' is not supported now.
}

func TestNonPreparedPlanCacheWithExplain(t *testing.T) {
	store := testkit.CreateMockStore(t)
	tk := testkit.NewTestKit(t, store)
	tk.MustExec(`use test`)
	tk.MustExec("create table t(a int)")
	tk.MustExec("set tidb_enable_non_prepared_plan_cache=1")
	tk.MustExec("select * from t where a=1") // cache this plan

	tk.MustQuery("explain select * from t where a=2").Check(testkit.Rows(
		`Selection_8 10.00 root  eq(test.t.a, 2)`,
		`└─TableReader_7 10.00 root  data:Selection_6`,
		`  └─Selection_6 10.00 cop[tikv]  eq(test.t.a, 2)`,
		`    └─TableFullScan_5 10000.00 cop[tikv] table:t keep order:false, stats:pseudo`))
	tk.MustQuery("select @@last_plan_from_cache").Check(testkit.Rows("1"))

	tk.MustQuery("explain format=verbose select * from t where a=2").Check(testkit.Rows(
		`Selection_8 10.00 169474.57 root  eq(test.t.a, 2)`,
		`└─TableReader_7 10.00 168975.57 root  data:Selection_6`,
		`  └─Selection_6 10.00 2534000.00 cop[tikv]  eq(test.t.a, 2)`,
		`    └─TableFullScan_5 10000.00 2035000.00 cop[tikv] table:t keep order:false, stats:pseudo`))
	tk.MustQuery("select @@last_plan_from_cache").Check(testkit.Rows("1"))

	tk.MustQuery("explain analyze select * from t where a=2").CheckAt([]int{0, 1, 2, 3}, [][]interface{}{
		{"Selection_8", "10.00", "0", "root"},
		{"└─TableReader_7", "10.00", "0", "root"},
		{"  └─Selection_6", "10.00", "0", "cop[tikv]"},
		{"    └─TableFullScan_5", "10000.00", "0", "cop[tikv]"},
	})
	tk.MustQuery("select @@last_plan_from_cache").Check(testkit.Rows("1"))
}

func TestNonPreparedPlanCacheFallback(t *testing.T) {
	store := testkit.CreateMockStore(t)
	tk := testkit.NewTestKit(t, store)
	tk.MustExec(`use test`)
	tk.MustExec(`create table t (a int)`)
	for i := 0; i < 5; i++ {
		tk.MustExec(fmt.Sprintf("insert into t values (%v)", i))
	}
	tk.MustExec("set tidb_enable_non_prepared_plan_cache=1")

	// inject a fault to GeneratePlanCacheStmtWithAST
	ctx := context.WithValue(context.Background(), "____GeneratePlanCacheStmtWithASTErr", struct{}{})
	tk.MustQueryWithContext(ctx, "select * from t where a in (1, 2)").Sort().Check(testkit.Rows("1", "2"))
	tk.MustQuery("select @@last_plan_from_cache").Check(testkit.Rows("0")) // cannot generate PlanCacheStmt
	tk.MustQueryWithContext(ctx, "select * from t where a in (1, 3)").Sort().Check(testkit.Rows("1", "3"))
	tk.MustQuery("select @@last_plan_from_cache").Check(testkit.Rows("0")) // cannot generate PlanCacheStmt
	tk.MustQuery("select * from t where a in (1, 2)").Sort().Check(testkit.Rows("1", "2"))
	tk.MustQuery("select * from t where a in (1, 3)").Sort().Check(testkit.Rows("1", "3"))
	tk.MustQuery("select @@last_plan_from_cache").Check(testkit.Rows("1")) // no error

	// inject a fault to GetPlanFromSessionPlanCache
	tk.MustQuery("select * from t where a=1").Check(testkit.Rows("1")) // cache this plan
	tk.MustQuery("select * from t where a=2").Check(testkit.Rows("2")) // plan from cache
	tk.MustQuery("select @@last_plan_from_cache").Check(testkit.Rows("1"))
	ctx = context.WithValue(context.Background(), "____GetPlanFromSessionPlanCacheErr", struct{}{})
	tk.MustQueryWithContext(ctx, "select * from t where a=3").Check(testkit.Rows("3"))
	tk.MustQuery("select @@last_plan_from_cache").Check(testkit.Rows("0")) // fallback to the normal opt-path
	tk.MustQueryWithContext(ctx, "select * from t where a=4").Check(testkit.Rows("4"))
	tk.MustQuery("select @@last_plan_from_cache").Check(testkit.Rows("0")) // fallback to the normal opt-path
	tk.MustQueryWithContext(context.Background(), "select * from t where a=0").Check(testkit.Rows("0"))
	tk.MustQuery("select @@last_plan_from_cache").Check(testkit.Rows("1")) // use the cached plan if no error

	// inject a fault to RestoreASTWithParams
	ctx = context.WithValue(context.Background(), "____GetPlanFromSessionPlanCacheErr", struct{}{})
	ctx = context.WithValue(ctx, "____RestoreASTWithParamsErr", struct{}{})
	_, err := tk.ExecWithContext(ctx, "select * from t where a=1")
	require.NotNil(t, err)
}

func TestNonPreparedPlanCacheBasically(t *testing.T) {
	store := testkit.CreateMockStore(t)
	tk := testkit.NewTestKit(t, store)
	tk.MustExec(`use test`)
	tk.MustExec(`create table t (a int, b int, c int, d int, primary key(a), key(b), key(c, d))`)
	for i := 0; i < 20; i++ {
		tk.MustExec(fmt.Sprintf("insert into t values (%v, %v, %v, %v)", i, rand.Intn(20), rand.Intn(20), rand.Intn(20)))
	}

	queries := []string{
		"select * from t where a<10",
		"select * from t where a<13 and b<15",
		"select * from t where b=13",
		"select * from t where c<8",
		"select * from t where d>8",
		"select * from t where c=8 and d>10",
		"select * from t where a<12 and b<13 and c<12 and d>2",
	}

	for _, query := range queries {
		tk.MustExec(`set tidb_enable_non_prepared_plan_cache=0`)
		resultNormal := tk.MustQuery(query).Sort()
		tk.MustQuery(`select @@last_plan_from_cache`).Check(testkit.Rows("0"))

		tk.MustExec(`set tidb_enable_non_prepared_plan_cache=1`)
		tk.MustQuery(query)                                                    // first process
		tk.MustQuery(query).Sort().Check(resultNormal.Rows())                  // equal to the result without plan-cache
		tk.MustQuery(`select @@last_plan_from_cache`).Check(testkit.Rows("1")) // this plan is from plan-cache
	}
}

func TestIssue38269(t *testing.T) {
	store := testkit.CreateMockStore(t)
	tk := testkit.NewTestKit(t, store)
	tk.MustExec(`set @@tidb_enable_prepared_plan_cache=1`)
	tk.MustExec("set @@tidb_enable_collect_execution_info=0")
	tk.MustExec("use test")
	tk.MustExec("create table t1(a int)")
	tk.MustExec("create table t2(a int, b int, c int, index idx(a, b))")
	tk.MustExec("prepare stmt1 from 'select /*+ inl_join(t2) */ * from t1 join t2 on t1.a = t2.a where t2.b in (?, ?, ?)'")
	tk.MustExec("set @a = 10, @b = 20, @c = 30, @d = 40, @e = 50, @f = 60")
	tk.MustExec("execute stmt1 using @a, @b, @c")
	tk.MustExec("execute stmt1 using @d, @e, @f")
	tkProcess := tk.Session().ShowProcess()
	ps := []*util.ProcessInfo{tkProcess}
	tk.Session().SetSessionManager(&testkit.MockSessionManager{PS: ps})
	rows := tk.MustQuery(fmt.Sprintf("explain for connection %d", tkProcess.ID)).Rows()
	require.Contains(t, rows[6][4], "range: decided by [eq(test.t2.a, test.t1.a) in(test.t2.b, 40, 50, 60)]")
}

func TestIssue38533(t *testing.T) {
	store := testkit.CreateMockStore(t)
	tk := testkit.NewTestKit(t, store)
	tk.MustExec("use test")
	tk.MustExec("create table t (a int, key (a))")
	tk.MustExec(`prepare st from "select /*+ use_index(t, a) */ a from t where a=? and a=?"`)
	tk.MustExec(`set @a=1`)
	tk.MustExec(`execute st using @a, @a`)
	tkProcess := tk.Session().ShowProcess()
	ps := []*util.ProcessInfo{tkProcess}
	tk.Session().SetSessionManager(&testkit.MockSessionManager{PS: ps})
	plan := tk.MustQuery(fmt.Sprintf("explain for connection %d", tkProcess.ID)).Rows()
	require.True(t, strings.Contains(plan[1][0].(string), "RangeScan")) // range-scan instead of full-scan

	tk.MustExec(`execute st using @a, @a`)
	tk.MustExec(`execute st using @a, @a`)
	tk.MustQuery("select @@last_plan_from_cache").Check(testkit.Rows("0"))
}

func TestInvalidRange(t *testing.T) {
	store := testkit.CreateMockStore(t)
	tk := testkit.NewTestKit(t, store)
	tk.MustExec("use test")
	tk.MustExec("create table t (a int, key(a))")
	tk.MustExec("prepare st from 'select * from t where a>? and a<?'")
	tk.MustExec("set @l=100, @r=10")
	tk.MustExec("execute st using @l, @r")

	tkProcess := tk.Session().ShowProcess()
	ps := []*util.ProcessInfo{tkProcess}
	tk.Session().SetSessionManager(&testkit.MockSessionManager{PS: ps})

	tk.MustQuery(fmt.Sprintf("explain for connection %d", tkProcess.ID)).CheckAt([]int{0},
		[][]interface{}{{"TableDual_5"}}) // use TableDual directly instead of TableFullScan

	tk.MustExec("execute st using @l, @r")
	tk.MustExec("execute st using @l, @r")
	tk.MustQuery("select @@last_plan_from_cache").Check(testkit.Rows("0"))
}

func TestIssue40093(t *testing.T) {
	store := testkit.CreateMockStore(t)
	tk := testkit.NewTestKit(t, store)
	tk.MustExec("use test")
	tk.MustExec("create table t1 (a int, b int)")
	tk.MustExec("create table t2 (a int, b int, key(b, a))")
	tk.MustExec("prepare st from 'select * from t1 left join t2 on t1.a=t2.a where t2.b in (?)'")
	tk.MustExec("set @b=1")
	tk.MustExec("execute st using @b")

	tkProcess := tk.Session().ShowProcess()
	ps := []*util.ProcessInfo{tkProcess}
	tk.Session().SetSessionManager(&testkit.MockSessionManager{PS: ps})

	tk.MustQuery(fmt.Sprintf("explain for connection %d", tkProcess.ID)).CheckAt([]int{0},
		[][]interface{}{
			{"Projection_9"},
			{"└─HashJoin_21"},
			{"  ├─IndexReader_26(Build)"},
			{"  │ └─IndexRangeScan_25"}, // RangeScan instead of FullScan
			{"  └─TableReader_24(Probe)"},
			{"    └─Selection_23"},
			{"      └─TableFullScan_22"},
		})

	tk.MustExec("execute st using @b")
	tk.MustExec("execute st using @b")
	tk.MustQuery("select @@last_plan_from_cache").Check(testkit.Rows("0"))
}

func TestIssue38205(t *testing.T) {
	store := testkit.CreateMockStore(t)
	tk := testkit.NewTestKit(t, store)
	tk.MustExec("use test")
	tk.MustExec("CREATE TABLE `item` (`id` int, `vid` varbinary(16), `sid` int)")
	tk.MustExec("CREATE TABLE `lv` (`item_id` int, `sid` int, KEY (`sid`,`item_id`))")

	tk.MustExec("prepare stmt from 'SELECT /*+ TIDB_INLJ(lv, item) */ * FROM lv LEFT JOIN item ON lv.sid = item.sid AND lv.item_id = item.id WHERE item.sid = ? AND item.vid IN (?, ?)'")
	tk.MustExec("set @a=1, @b='1', @c='3'")
	tk.MustExec("execute stmt using @a, @b, @c")

	tkProcess := tk.Session().ShowProcess()
	ps := []*util.ProcessInfo{tkProcess}
	tk.Session().SetSessionManager(&testkit.MockSessionManager{PS: ps})

	tk.MustQuery(fmt.Sprintf("explain for connection %d", tkProcess.ID)).CheckAt([]int{0},
		[][]interface{}{
			{"IndexJoin_10"},
			{"├─TableReader_19(Build)"},
			{"│ └─Selection_18"},
			{"│   └─TableFullScan_17"}, // RangeScan instead of FullScan
			{"└─IndexReader_9(Probe)"},
			{"  └─Selection_8"},
			{"    └─IndexRangeScan_7"},
		})

	tk.MustExec("execute stmt using @a, @b, @c")
	tk.MustExec("execute stmt using @a, @b, @c")
	tk.MustQuery("select @@last_plan_from_cache").Check(testkit.Rows("0"))
}

func TestIgnoreInsertStmt(t *testing.T) {
	store := testkit.CreateMockStore(t)
	tk := testkit.NewTestKit(t, store)
	tk.MustExec("use test")
	tk.MustExec("create table t (a int)")

	// do not cache native insert-stmt
	tk.MustExec("prepare st from 'insert into t values (1)'")
	tk.MustExec("execute st")
	tk.MustExec("execute st")
	tk.MustQuery("select @@last_plan_from_cache").Check(testkit.Rows("0"))

	// ignore-hint in insert-stmt can work
	tk.MustExec("prepare st from 'insert into t select * from t'")
	tk.MustExec("execute st")
	tk.MustExec("execute st")
	tk.MustQuery("select @@last_plan_from_cache").Check(testkit.Rows("1"))
	tk.MustExec("prepare st from 'insert /*+ ignore_plan_cache() */ into t select * from t'")
	tk.MustExec("execute st")
	tk.MustExec("execute st")
	tk.MustQuery("select @@last_plan_from_cache").Check(testkit.Rows("0"))
}

func TestIssue38710(t *testing.T) {
	store := testkit.CreateMockStore(t)
	tk := testkit.NewTestKit(t, store)
	tk.MustExec("use test")
	tk.MustExec("drop table if exists UK_NO_PRECISION_19392;")
	tk.MustExec("CREATE TABLE `UK_NO_PRECISION_19392` (\n  `COL1` bit(1) DEFAULT NULL,\n  `COL2` varchar(20) COLLATE utf8mb4_bin DEFAULT NULL,\n  `COL4` datetime DEFAULT NULL,\n  `COL3` bigint DEFAULT NULL,\n  `COL5` float DEFAULT NULL,\n  UNIQUE KEY `UK_COL1` (`COL1`)\n) ENGINE=InnoDB DEFAULT CHARSET=utf8mb4 COLLATE=utf8mb4_bin;")
	tk.MustExec("INSERT INTO `UK_NO_PRECISION_19392` VALUES (0x00,'缎馗惫砲兣肬憵急鳸嫅稩邏蠧鄂艘腯灩專妴粈','9294-12-26 06:50:40',-3088380202191555887,-3.33294e38),(NULL,'仲膩蕦圓猴洠飌镂喵疎偌嫺荂踖Ƕ藨蜿諪軁笞','1746-08-30 18:04:04',-4016793239832666288,-2.52633e38),(0x01,'冑溜畁脊乤纊繳蟥哅稐奺躁悼貘飗昹槐速玃沮','1272-01-19 23:03:27',-8014797887128775012,1.48868e38);\n")
	tk.MustExec(`prepare stmt from 'select * from UK_NO_PRECISION_19392 where col1 between ? and ? or col3 = ? or col2 in (?, ?, ?);';`)
	tk.MustExec("set @a=0x01, @b=0x01, @c=-3088380202191555887, @d=\"缎馗惫砲兣肬憵急鳸嫅稩邏蠧鄂艘腯灩專妴粈\", @e=\"缎馗惫砲兣肬憵急鳸嫅稩邏蠧鄂艘腯灩專妴粈\", @f=\"缎馗惫砲兣肬憵急鳸嫅稩邏蠧鄂艘腯灩專妴粈\";")
	rows := tk.MustQuery(`execute stmt using @a,@b,@c,@d,@e,@f;`) // can not be cached because @a = @b
	require.Equal(t, 2, len(rows.Rows()))

	tk.MustExec(`set @a=NULL, @b=NULL, @c=-4016793239832666288, @d="缎馗惫砲兣肬憵急鳸嫅稩邏蠧鄂艘腯灩專妴粈", @e="仲膩蕦圓猴洠飌镂喵疎偌嫺荂踖Ƕ藨蜿諪軁笞", @f="缎馗惫砲兣肬憵急鳸嫅稩邏蠧鄂艘腯灩專妴粈";`)
	rows = tk.MustQuery(`execute stmt using @a,@b,@c,@d,@e,@f;`)
	require.Equal(t, 2, len(rows.Rows()))
	tk.MustQuery("select @@last_plan_from_cache").Check(testkit.Rows("0"))

	rows = tk.MustQuery(`execute stmt using @a,@b,@c,@d,@e,@f;`)
	require.Equal(t, 2, len(rows.Rows()))
	tk.MustQuery("select @@last_plan_from_cache").Check(testkit.Rows("1"))

	tk.MustExec(`set @a=0x01, @b=0x01, @c=-3088380202191555887, @d="缎馗惫砲兣肬憵急鳸嫅稩邏蠧鄂艘腯灩專妴粈", @e="缎馗惫砲兣肬憵急鳸嫅稩邏蠧鄂艘腯灩專妴粈", @f="缎馗惫砲兣肬憵急鳸嫅稩邏蠧鄂艘腯灩專妴粈";`)
	rows = tk.MustQuery(`execute stmt using @a,@b,@c,@d,@e,@f;`)
	require.Equal(t, 2, len(rows.Rows()))
	tk.MustQuery("select @@last_plan_from_cache").Check(testkit.Rows("0")) // can not use the cache because the types for @a and @b are not equal to the cached plan
}

func TestPlanCacheDiagInfo(t *testing.T) {
	store := testkit.CreateMockStore(t)
	tk := testkit.NewTestKit(t, store)
	tk.MustExec("use test")
	tk.MustExec("create table t (a int, b int, key(a), key(b))")

	tk.MustExec("prepare stmt from 'select /*+ ignore_plan_cache() */ * from t'")
	tk.MustQuery("show warnings").Check(testkit.Rows("Warning 1105 skip plan-cache: ignore plan cache by hint"))

	tk.MustExec("prepare stmt from 'select * from t order by ?'")
	tk.MustQuery("show warnings").Check(testkit.Rows("Warning 1105 skip plan-cache: query has 'order by ?' is un-cacheable"))

	tk.MustExec("prepare stmt from 'select * from t where a=?'")
	tk.MustExec("set @a='123'")
	tk.MustExec("execute stmt using @a") // '123' -> 123
	tk.MustQuery("show warnings").Check(testkit.Rows("Warning 1105 skip plan-cache: '123' may be converted to INT"))

	tk.MustExec("prepare stmt from 'select * from t where a=? and a=?'")
	tk.MustExec("set @a=1, @b=1")
	tk.MustExec("execute stmt using @a, @b") // a=1 and a=1 -> a=1
	tk.MustQuery("show warnings").Check(testkit.Rows("Warning 1105 skip plan-cache: some parameters may be overwritten"))
}

func TestIssue40224(t *testing.T) {
	store := testkit.CreateMockStore(t)
	tk := testkit.NewTestKit(t, store)
	tk.MustExec("use test")
	tk.MustExec("create table t (a int, key(a))")
	tk.MustExec("prepare st from 'select a from t where a in (?, ?)'")
	tk.MustExec("set @a=1.0, @b=2.0")
	tk.MustExec("execute st using @a, @b")
	tk.MustQuery("show warnings").Check(testkit.Rows("Warning 1105 skip plan-cache: '1.0' may be converted to INT"))
	tk.MustExec("execute st using @a, @b")
	tkProcess := tk.Session().ShowProcess()
	ps := []*util.ProcessInfo{tkProcess}
	tk.Session().SetSessionManager(&testkit.MockSessionManager{PS: ps})
	tk.MustQuery(fmt.Sprintf("explain for connection %d", tkProcess.ID)).CheckAt([]int{0},
		[][]interface{}{
			{"IndexReader_6"},
			{"└─IndexRangeScan_5"}, // range scan not full scan
		})

	tk.MustExec("set @a=1, @b=2")
	tk.MustExec("execute st using @a, @b")
	tk.MustQuery("show warnings").Check(testkit.Rows()) // no warning for INT values
	tk.MustExec("execute st using @a, @b")
	tk.MustQuery("select @@last_plan_from_cache").Check(testkit.Rows("1")) // cacheable for INT
	tk.MustExec("execute st using @a, @b")
	tk.MustQuery(fmt.Sprintf("explain for connection %d", tkProcess.ID)).CheckAt([]int{0},
		[][]interface{}{
			{"IndexReader_6"},
			{"└─IndexRangeScan_5"}, // range scan not full scan
		})
}

func TestIssue40225(t *testing.T) {
	store := testkit.CreateMockStore(t)
	tk := testkit.NewTestKit(t, store)
	tk.MustExec("use test")
	tk.MustExec("create table t (a int, key(a))")
	tk.MustExec("prepare st from 'select * from t where a<?'")
	tk.MustExec("set @a='1'")
	tk.MustExec("execute st using @a")
	tk.MustQuery("show warnings").Sort().Check(testkit.Rows("Warning 1105 skip plan-cache: '1' may be converted to INT")) // plan-cache limitation
	tk.MustExec("create binding for select * from t where a<1 using select /*+ ignore_plan_cache() */ * from t where a<1")
	tk.MustExec("execute st using @a")
	tk.MustQuery("show warnings").Sort().Check(testkit.Rows("Warning 1105 skip plan-cache: ignore plan cache by binding"))
	// no warning about plan-cache limitations('1' -> INT) since plan-cache is totally disabled.

	tk.MustExec("prepare st from 'select * from t where a>?'")
	tk.MustExec("set @a=1")
	tk.MustExec("execute st using @a")
	tk.MustExec("execute st using @a")
	tk.MustQuery("select @@last_plan_from_cache").Check(testkit.Rows("1"))
	tk.MustExec("create binding for select * from t where a>1 using select /*+ ignore_plan_cache() */ * from t where a>1")
	tk.MustExec("execute st using @a")
	tk.MustQuery("select @@last_plan_from_cache").Check(testkit.Rows("0"))
	tk.MustExec("execute st using @a")
	tk.MustQuery("select @@last_plan_from_binding").Check(testkit.Rows("1"))
}

func TestIssue40679(t *testing.T) {
	store := testkit.CreateMockStore(t)
	tk := testkit.NewTestKit(t, store)
	tk.MustExec("use test")
	tk.MustExec("create table t (a int, key(a));")
	tk.MustExec("prepare st from 'select * from t use index(a) where a < ?'")
	tk.MustExec("set @a1=1.1")
	tk.MustExec("execute st using @a1")

	tkProcess := tk.Session().ShowProcess()
	ps := []*util.ProcessInfo{tkProcess}
	tk.Session().SetSessionManager(&testkit.MockSessionManager{PS: ps})
	rows := tk.MustQuery(fmt.Sprintf("explain for connection %d", tkProcess.ID)).Rows()
	require.True(t, strings.Contains(rows[1][0].(string), "RangeScan")) // RangeScan not FullScan

	tk.MustExec("execute st using @a1")
	tk.MustQuery("show warnings").Check(testkit.Rows("Warning 1105 skip plan-cache: '1.1' may be converted to INT"))
}

func TestIssue38335(t *testing.T) {
	store := testkit.CreateMockStore(t)
	tk := testkit.NewTestKit(t, store)
	tk.MustExec("use test")
	tk.MustExec(`CREATE TABLE PK_LP9463 (
  COL1 mediumint NOT NULL DEFAULT '77' COMMENT 'NUMERIC PK',
  COL2 varchar(20) COLLATE utf8mb4_bin DEFAULT NULL,
  COL4 datetime DEFAULT NULL,
  COL3 bigint DEFAULT NULL,
  COL5 float DEFAULT NULL,
  PRIMARY KEY (COL1))`)
	tk.MustExec(`
INSERT INTO PK_LP9463 VALUES (-7415279,'笚綷想摻癫梒偆荈湩窐曋繾鏫蘌憬稁渣½隨苆','1001-11-02 05:11:33',-3745331437675076296,-3.21618e38),
(-7153863,'鯷氤衡椻闍饑堀鱟垩啵緬氂哨笂序鉲秼摀巽茊','6800-06-20 23:39:12',-7871155140266310321,-3.04829e38),
(77,'娥藨潰眤徕菗柢礥蕶浠嶲憅榩椻鍙鑜堋ᛀ暵氎','4473-09-13 01:18:59',4076508026242316746,-1.9525e38),
(16614,'阖旕雐盬皪豧篣哙舄糗悄蟊鯴瞶珧赺潴嶽簤彉','2745-12-29 00:29:06',-4242415439257105874,2.71063e37)`)
	tk.MustExec(`prepare stmt from 'SELECT *, rank() OVER (PARTITION BY col2 ORDER BY COL1) FROM PK_LP9463 WHERE col1 != ? AND col1 < ?'`)
	tk.MustExec(`set @a=-8414766051197, @b=-8388608`)
	tk.MustExec(`execute stmt using @a,@b`)
	tk.MustExec(`set @a=16614, @b=16614`)
	rows := tk.MustQuery(`execute stmt using @a,@b`).Sort()
	tk.MustQuery(`select @@last_plan_from_cache`).Check(testkit.Rows("0"))
	tk.MustQuery(`SELECT *, rank() OVER (PARTITION BY col2 ORDER BY COL1) FROM PK_LP9463 WHERE col1 != 16614 and col1 < 16614`).Sort().Check(rows.Rows())
}

func TestIssue41032(t *testing.T) {
	store := testkit.CreateMockStore(t)
	tk := testkit.NewTestKit(t, store)
	tk.MustExec("use test")
	tk.MustExec(`CREATE TABLE PK_SIGNED_10087 (
	 COL1 mediumint(8) unsigned NOT NULL,
	 COL2 varchar(20) DEFAULT NULL,
	 COL4 datetime DEFAULT NULL,
	 COL3 bigint(20) DEFAULT NULL,
	 COL5 float DEFAULT NULL,
	 PRIMARY KEY (COL1) )`)
	tk.MustExec(`insert into PK_SIGNED_10087 values(0, "痥腜蟿鮤枓欜喧檕澙姭袐裄钭僇剕焍哓閲疁櫘", "0017-11-14 05:40:55", -4504684261333179273, 7.97449e37)`)
	tk.MustExec(`prepare stmt from 'SELECT/*+ HASH_JOIN(t1, t2) */ t2.* FROM PK_SIGNED_10087 t1 JOIN PK_SIGNED_10087 t2 ON t1.col1 = t2.col1 WHERE t2.col1 >= ? AND t1.col1 >= ?;'`)
	tk.MustExec(`set @a=0, @b=0`)
	tk.MustQuery(`execute stmt using @a,@b`).Check(testkit.Rows("0 痥腜蟿鮤枓欜喧檕澙姭袐裄钭僇剕焍哓閲疁櫘 0017-11-14 05:40:55 -4504684261333179273 79744900000000000000000000000000000000"))
	tk.MustExec(`set @a=8950167, @b=16305982`)
	tk.MustQuery(`execute stmt using @a,@b`).Check(testkit.Rows())
	tk.MustQuery(`select @@last_plan_from_cache`).Check(testkit.Rows("1"))
}

func TestPlanCacheWithLimit(t *testing.T) {
	store := testkit.CreateMockStore(t)
	tk := testkit.NewTestKit(t, store)
	tk.MustExec("use test")
	tk.MustExec("drop table if exists t")
	tk.MustExec("create table t(a int primary key, b int)")

	testCases := []struct {
		sql    string
		params []int
	}{
		{"prepare stmt from 'select * from t limit ?'", []int{1}},
		{"prepare stmt from 'select * from t limit 1, ?'", []int{1}},
		{"prepare stmt from 'select * from t limit ?, 1'", []int{1}},
		{"prepare stmt from 'select * from t limit ?, ?'", []int{1, 2}},
		{"prepare stmt from 'delete from t order by a limit ?'", []int{1}},
		{"prepare stmt from 'insert into t select * from t order by a desc limit ?'", []int{1}},
		{"prepare stmt from 'insert into t select * from t order by a desc limit ?, ?'", []int{1, 2}},
		{"prepare stmt from 'update t set a = 1 limit ?'", []int{1}},
		{"prepare stmt from '(select * from t order by a limit ?) union (select * from t order by a desc limit ?)'", []int{1, 2}},
		{"prepare stmt from 'select * from t where a = ? limit ?, ?'", []int{1, 1, 1}},
		{"prepare stmt from 'select * from t where a in (?, ?) limit ?, ?'", []int{1, 2, 1, 1}},
	}

	for idx, testCase := range testCases {
		tk.MustExec(testCase.sql)
		var using []string
		for i, p := range testCase.params {
			tk.MustExec(fmt.Sprintf("set @a%d = %d", i, p))
			using = append(using, fmt.Sprintf("@a%d", i))
		}

		tk.MustExec("execute stmt using " + strings.Join(using, ", "))
		tk.MustExec("execute stmt using " + strings.Join(using, ", "))
		tk.MustQuery("select @@last_plan_from_cache").Check(testkit.Rows("1"))

		if idx < 9 {
			// none point get plan
			tk.MustExec("set @a0 = 6")
			tk.MustExec("execute stmt using " + strings.Join(using, ", "))
			tk.MustQuery("select @@last_plan_from_cache").Check(testkit.Rows("0"))
		}
	}

	tk.MustExec("prepare stmt from 'select * from t limit ?'")
	tk.MustExec("set @a = 10001")
	tk.MustExec("execute stmt using @a")
	tk.MustQuery("show warnings").Check(testkit.Rows("Warning 1105 skip plan-cache: limit count more than 10000"))
<<<<<<< HEAD
}

func TestIssue40679(t *testing.T) {
	store := testkit.CreateMockStore(t)
	tk := testkit.NewTestKit(t, store)
	tk.MustExec("use test")
	tk.MustExec("create table t (a int, key(a));")
	tk.MustExec("prepare st from 'select * from t use index(a) where a < ?'")
	tk.MustExec("set @a1=1.1")
	tk.MustExec("execute st using @a1")

	tkProcess := tk.Session().ShowProcess()
	ps := []*util.ProcessInfo{tkProcess}
	tk.Session().SetSessionManager(&testkit.MockSessionManager{PS: ps})
	rows := tk.MustQuery(fmt.Sprintf("explain for connection %d", tkProcess.ID)).Rows()
	require.True(t, strings.Contains(rows[1][0].(string), "RangeScan")) // RangeScan not FullScan

	tk.MustExec("execute st using @a1")
	tk.MustQuery("show warnings").Check(testkit.Rows("Warning 1105 skip plan-cache: '1.1' may be converted to INT"))
}

func TestPlanCacheWithSubquery(t *testing.T) {
	store := testkit.CreateMockStore(t)
	tk := testkit.NewTestKit(t, store)
	tk.MustExec("use test")
	tk.MustExec("drop table if exists t")
	tk.MustExec("create table t(a int, b int)")

	testCases := []struct {
		sql       string
		params    []int
		cacheAble string
	}{
		{"select * from t t1 where t1.a > (select max(a) from t t2 where t2.b < t1.b and t2.b < ?)", []int{1}, "1"}, //scala
		{"select * from t t1 where exists (select 1 from t t2 where t2.b < t1.b and t2.b < ?)", []int{1}, "1"},      // exist
		{"select * from t t1 where t1.a in (select a from t t2 where t2.b < ?)", []int{1}, "1"},                     // in
		{"select * from t t1 where t1.a > (select 1 from t t2 where t2.b<?)", []int{1}, "0"},                        // decorrelated
	}

	for _, testCase := range testCases {
		tk.MustExec(fmt.Sprintf("prepare stmt from '%s'", testCase.sql))
		var using []string
		for i, p := range testCase.params {
			tk.MustExec(fmt.Sprintf("set @a%d = %d", i, p))
			using = append(using, fmt.Sprintf("@a%d", i))
		}

		tk.MustExec("execute stmt using " + strings.Join(using, ", "))
		tk.MustExec("execute stmt using " + strings.Join(using, ", "))
		tk.MustQuery("select @@last_plan_from_cache").Check(testkit.Rows(testCase.cacheAble))
	}
=======
>>>>>>> b5ff5180
}<|MERGE_RESOLUTION|>--- conflicted
+++ resolved
@@ -452,25 +452,6 @@
 	tk.MustQuery("select @@last_plan_from_cache").Check(testkit.Rows("0"))
 	tk.MustExec("execute st using @a")
 	tk.MustQuery("select @@last_plan_from_binding").Check(testkit.Rows("1"))
-}
-
-func TestIssue40679(t *testing.T) {
-	store := testkit.CreateMockStore(t)
-	tk := testkit.NewTestKit(t, store)
-	tk.MustExec("use test")
-	tk.MustExec("create table t (a int, key(a));")
-	tk.MustExec("prepare st from 'select * from t use index(a) where a < ?'")
-	tk.MustExec("set @a1=1.1")
-	tk.MustExec("execute st using @a1")
-
-	tkProcess := tk.Session().ShowProcess()
-	ps := []*util.ProcessInfo{tkProcess}
-	tk.Session().SetSessionManager(&testkit.MockSessionManager{PS: ps})
-	rows := tk.MustQuery(fmt.Sprintf("explain for connection %d", tkProcess.ID)).Rows()
-	require.True(t, strings.Contains(rows[1][0].(string), "RangeScan")) // RangeScan not FullScan
-
-	tk.MustExec("execute st using @a1")
-	tk.MustQuery("show warnings").Check(testkit.Rows("Warning 1105 skip plan-cache: '1.1' may be converted to INT"))
 }
 
 func TestIssue38335(t *testing.T) {
@@ -566,7 +547,6 @@
 	tk.MustExec("set @a = 10001")
 	tk.MustExec("execute stmt using @a")
 	tk.MustQuery("show warnings").Check(testkit.Rows("Warning 1105 skip plan-cache: limit count more than 10000"))
-<<<<<<< HEAD
 }
 
 func TestIssue40679(t *testing.T) {
@@ -618,6 +598,4 @@
 		tk.MustExec("execute stmt using " + strings.Join(using, ", "))
 		tk.MustQuery("select @@last_plan_from_cache").Check(testkit.Rows(testCase.cacheAble))
 	}
-=======
->>>>>>> b5ff5180
 }