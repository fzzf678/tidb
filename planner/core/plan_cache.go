// Copyright 2022 PingCAP, Inc.
//
// Licensed under the Apache License, Version 2.0 (the "License");
// you may not use this file except in compliance with the License.
// You may obtain a copy of the License at
//
//     http://www.apache.org/licenses/LICENSE-2.0
//
// Unless required by applicable law or agreed to in writing, software
// distributed under the License is distributed on an "AS IS" BASIS,
// WITHOUT WARRANTIES OR CONDITIONS OF ANY KIND, either express or implied.
// See the License for the specific language governing permissions and
// limitations under the License.

package core

import (
	"context"

	"github.com/pingcap/errors"
	"github.com/pingcap/tidb/bindinfo"
	"github.com/pingcap/tidb/domain"
	"github.com/pingcap/tidb/expression"
	"github.com/pingcap/tidb/infoschema"
	"github.com/pingcap/tidb/kv"
	"github.com/pingcap/tidb/metrics"
	"github.com/pingcap/tidb/parser/ast"
	"github.com/pingcap/tidb/parser/mysql"
	"github.com/pingcap/tidb/privilege"
	"github.com/pingcap/tidb/sessionctx"
	"github.com/pingcap/tidb/sessionctx/stmtctx"
	"github.com/pingcap/tidb/sessionctx/variable"
	"github.com/pingcap/tidb/sessiontxn/staleread"
	"github.com/pingcap/tidb/table/tables"
	"github.com/pingcap/tidb/types"
	driver "github.com/pingcap/tidb/types/parser_driver"
	"github.com/pingcap/tidb/util/chunk"
	"github.com/pingcap/tidb/util/collate"
	"github.com/pingcap/tidb/util/kvcache"
	"github.com/pingcap/tidb/util/logutil"
	"github.com/pingcap/tidb/util/ranger"
	"go.uber.org/zap"
)

func planCachePreprocess(ctx context.Context, sctx sessionctx.Context, isNonPrepared bool, is infoschema.InfoSchema, stmt *PlanCacheStmt, params []expression.Expression) error {
	vars := sctx.GetSessionVars()
	stmtAst := stmt.PreparedAst
	vars.StmtCtx.StmtType = stmtAst.StmtType

	// step 1: check parameter number
	if len(stmtAst.Params) != len(params) {
		return errors.Trace(ErrWrongParamCount)
	}

	// step 2: set parameter values
	for i, usingParam := range params {
		val, err := usingParam.Eval(chunk.Row{})
		if err != nil {
			return err
		}
		param := stmtAst.Params[i].(*driver.ParamMarkerExpr)
		if isGetVarBinaryLiteral(sctx, usingParam) {
			binVal, convErr := val.ToBytes()
			if convErr != nil {
				return convErr
			}
			val.SetBinaryLiteral(binVal)
		}
		param.Datum = val
		param.InExecute = true
		vars.PreparedParams = append(vars.PreparedParams, val)
	}

	// step 3: check schema version
	if stmtAst.SchemaVersion != is.SchemaMetaVersion() {
		// In order to avoid some correctness issues, we have to clear the
		// cached plan once the schema version is changed.
		// Cached plan in prepared struct does NOT have a "cache key" with
		// schema version like prepared plan cache key
		stmtAst.CachedPlan = nil
		stmt.Executor = nil
		stmt.ColumnInfos = nil
		// If the schema version has changed we need to preprocess it again,
		// if this time it failed, the real reason for the error is schema changed.
		// Example:
		// When running update in prepared statement's schema version distinguished from the one of execute statement
		// We should reset the tableRefs in the prepared update statements, otherwise, the ast nodes still hold the old
		// tableRefs columnInfo which will cause chaos in logic of trying point get plan. (should ban non-public column)
		ret := &PreprocessorReturn{InfoSchema: is}
		err := Preprocess(ctx, sctx, stmtAst.Stmt, InPrepare, WithPreprocessorReturn(ret))
		if err != nil {
			return ErrSchemaChanged.GenWithStack("Schema change caused error: %s", err.Error())
		}
		stmtAst.SchemaVersion = is.SchemaMetaVersion()
	}

	// step 4: handle expiration
	// If the lastUpdateTime less than expiredTimeStamp4PC,
	// it means other sessions have executed 'admin flush instance plan_cache'.
	// So we need to clear the current session's plan cache.
	// And update lastUpdateTime to the newest one.
	expiredTimeStamp4PC := domain.GetDomain(sctx).ExpiredTimeStamp4PC()
	if stmt.StmtCacheable && expiredTimeStamp4PC.Compare(vars.LastUpdateTime4PC) > 0 {
		sctx.GetPlanCache(isNonPrepared).DeleteAll()
		stmtAst.CachedPlan = nil
		vars.LastUpdateTime4PC = expiredTimeStamp4PC
	}
	return nil
}

// GetPlanFromSessionPlanCache is the entry point of Plan Cache.
// It tries to get a valid cached plan from this session's plan cache.
// If there is no such a plan, it'll call the optimizer to generate a new one.
// isNonPrepared indicates whether to use the non-prepared plan cache or the prepared plan cache.
func GetPlanFromSessionPlanCache(ctx context.Context, sctx sessionctx.Context,
	isNonPrepared bool, is infoschema.InfoSchema, stmt *PlanCacheStmt,
	params []expression.Expression) (plan Plan, names []*types.FieldName, err error) {
	if v := ctx.Value("____GetPlanFromSessionPlanCacheErr"); v != nil { // for testing
		return nil, nil, errors.New("____GetPlanFromSessionPlanCacheErr")
	}

	if err := planCachePreprocess(ctx, sctx, isNonPrepared, is, stmt, params); err != nil {
		return nil, nil, err
	}

	var cacheKey kvcache.Key
	sessVars := sctx.GetSessionVars()
	stmtCtx := sessVars.StmtCtx
	stmtAst := stmt.PreparedAst
	stmtCtx.UseCache = stmt.StmtCacheable
	if !stmt.StmtCacheable {
		stmtCtx.SetSkipPlanCache(errors.Errorf("skip plan-cache: %s", stmt.UncacheableReason))
	}

	var bindSQL string
	if stmtCtx.UseCache {
		var ignoreByBinding bool
		bindSQL, ignoreByBinding = GetBindSQL4PlanCache(sctx, stmt)
		if ignoreByBinding {
			stmtCtx.SetSkipPlanCache(errors.Errorf("skip plan-cache: ignore plan cache by binding"))
		}
	}

	// In rc or for update read, we need the latest schema version to decide whether we need to
	// rebuild the plan. So we set this value in rc or for update read. In other cases, let it be 0.
	var latestSchemaVersion int64

	if stmtCtx.UseCache {
		if sctx.GetSessionVars().IsIsolation(ast.ReadCommitted) || stmt.ForUpdateRead {
			// In Rc or ForUpdateRead, we should check if the information schema has been changed since
			// last time. If it changed, we should rebuild the plan. Here, we use a different and more
			// up-to-date schema version which can lead plan cache miss and thus, the plan will be rebuilt.
			latestSchemaVersion = domain.GetDomain(sctx).InfoSchema().SchemaMetaVersion()
		}
		if cacheKey, err = NewPlanCacheKey(sctx.GetSessionVars(), stmt.StmtText,
			stmt.StmtDB, stmtAst.SchemaVersion, latestSchemaVersion, bindSQL); err != nil {
			return nil, nil, err
		}
	}

	paramTypes := parseParamTypes(sctx, params)

	if stmtCtx.UseCache && stmtAst.CachedPlan != nil { // special code path for fast point plan
		if plan, names, ok, err := getCachedPointPlan(stmtAst, sessVars, stmtCtx); ok {
			return plan, names, err
		}
	}
	limitCountAndOffset, paramErr := ExtractLimitFromAst(stmt.PreparedAst.Stmt, sctx)
	if paramErr != nil {
		return nil, nil, paramErr
	}
	if stmtCtx.UseCache { // for non-point plans
		if plan, names, ok, err := getCachedPlan(sctx, isNonPrepared, cacheKey, bindSQL, is, stmt,
			paramTypes, limitCountAndOffset); err != nil || ok {
			return plan, names, err
		}
	}

	return generateNewPlan(ctx, sctx, isNonPrepared, is, stmt, cacheKey, latestSchemaVersion, paramTypes, bindSQL, limitCountAndOffset)
}

// parseParamTypes get parameters' types in PREPARE statement
func parseParamTypes(sctx sessionctx.Context, params []expression.Expression) (paramTypes []*types.FieldType) {
	for _, param := range params {
		if c, ok := param.(*expression.Constant); ok { // from binary protocol
			paramTypes = append(paramTypes, c.GetType())
			continue
		}

		// from text protocol, there must be a GetVar function
		name := param.(*expression.ScalarFunction).GetArgs()[0].String()
		tp, ok := sctx.GetSessionVars().GetUserVarType(name)
		if !ok {
			tp = types.NewFieldType(mysql.TypeNull)
		}
		paramTypes = append(paramTypes, tp)
	}
	return
}

func getCachedPointPlan(stmt *ast.Prepared, sessVars *variable.SessionVars, stmtCtx *stmtctx.StatementContext) (Plan,
	[]*types.FieldName, bool, error) {
	// short path for point-get plans
	// Rewriting the expression in the select.where condition  will convert its
	// type from "paramMarker" to "Constant".When Point Select queries are executed,
	// the expression in the where condition will not be evaluated,
	// so you don't need to consider whether prepared.useCache is enabled.
	plan := stmt.CachedPlan.(Plan)
	names := stmt.CachedNames.(types.NameSlice)
	err := RebuildPlan4CachedPlan(plan)
	if err != nil {
		logutil.BgLogger().Debug("rebuild range failed", zap.Error(err))
		return nil, nil, false, nil
	}
	if metrics.ResettablePlanCacheCounterFortTest {
		metrics.PlanCacheCounter.WithLabelValues("prepare").Inc()
	} else {
		planCacheCounter.Inc()
	}
	sessVars.FoundInPlanCache = true
	stmtCtx.PointExec = true
	return plan, names, true, nil
}

func getCachedPlan(sctx sessionctx.Context, isNonPrepared bool, cacheKey kvcache.Key, bindSQL string,
	is infoschema.InfoSchema, stmt *PlanCacheStmt, paramTypes []*types.FieldType, limitParams []uint64) (Plan,
	[]*types.FieldName, bool, error) {
	sessVars := sctx.GetSessionVars()
	stmtCtx := sessVars.StmtCtx

	candidate, exist := sctx.GetPlanCache(isNonPrepared).Get(cacheKey, paramTypes, limitParams)
	if !exist {
		return nil, nil, false, nil
	}
	cachedVal := candidate.(*PlanCacheValue)
	if err := CheckPreparedPriv(sctx, stmt, is); err != nil {
		return nil, nil, false, err
	}
	for tblInfo, unionScan := range cachedVal.TblInfo2UnionScan {
		if !unionScan && tableHasDirtyContent(sctx, tblInfo) {
			// TODO we can inject UnionScan into cached plan to avoid invalidating it, though
			// rebuilding the filters in UnionScan is pretty trivial.
			sctx.GetPlanCache(isNonPrepared).Delete(cacheKey)
			return nil, nil, false, nil
		}
	}
	err := RebuildPlan4CachedPlan(cachedVal.Plan)
	if err != nil {
		logutil.BgLogger().Debug("rebuild range failed", zap.Error(err))
		return nil, nil, false, nil
	}
	sessVars.FoundInPlanCache = true
	if len(bindSQL) > 0 {
		// When the `len(bindSQL) > 0`, it means we use the binding.
		// So we need to record this.
		sessVars.FoundInBinding = true
	}
	if metrics.ResettablePlanCacheCounterFortTest {
		metrics.PlanCacheCounter.WithLabelValues("prepare").Inc()
	} else {
		planCacheCounter.Inc()
	}
	stmtCtx.SetPlanDigest(stmt.NormalizedPlan, stmt.PlanDigest)
	return cachedVal.Plan, cachedVal.OutPutNames, true, nil
}

// generateNewPlan call the optimizer to generate a new plan for current statement
// and try to add it to cache
func generateNewPlan(ctx context.Context, sctx sessionctx.Context, isNonPrepared bool, is infoschema.InfoSchema,
	stmt *PlanCacheStmt, cacheKey kvcache.Key, latestSchemaVersion int64, paramTypes []*types.FieldType,
	bindSQL string, limitParams []uint64) (Plan, []*types.FieldName, error) {
	stmtAst := stmt.PreparedAst
	sessVars := sctx.GetSessionVars()
	stmtCtx := sessVars.StmtCtx

	planCacheMissCounter.Inc()
	sctx.GetSessionVars().StmtCtx.InPreparedPlanBuilding = true
	p, names, err := OptimizeAstNode(ctx, sctx, stmtAst.Stmt, is)
	sctx.GetSessionVars().StmtCtx.InPreparedPlanBuilding = false
	if err != nil {
		return nil, nil, err
	}
	err = tryCachePointPlan(ctx, sctx, stmt, is, p)
	if err != nil {
		return nil, nil, err
	}

	// check whether this plan is cacheable.
	if stmtCtx.UseCache {
		if cacheable, reason := isPlanCacheable(sctx, p, len(paramTypes), len(limitParams)); !cacheable {
			stmtCtx.SetSkipPlanCache(errors.Errorf(reason))
		}
	}

	// put this plan into the plan cache.
	if stmtCtx.UseCache {
		// rebuild key to exclude kv.TiFlash when stmt is not read only
		if _, isolationReadContainTiFlash := sessVars.IsolationReadEngines[kv.TiFlash]; isolationReadContainTiFlash && !IsReadOnly(stmtAst.Stmt, sessVars) {
			delete(sessVars.IsolationReadEngines, kv.TiFlash)
			if cacheKey, err = NewPlanCacheKey(sessVars, stmt.StmtText, stmt.StmtDB,
				stmtAst.SchemaVersion, latestSchemaVersion, bindSQL); err != nil {
				return nil, nil, err
			}
			sessVars.IsolationReadEngines[kv.TiFlash] = struct{}{}
		}
		cached := NewPlanCacheValue(p, names, stmtCtx.TblInfo2UnionScan, paramTypes, limitParams)
		stmt.NormalizedPlan, stmt.PlanDigest = NormalizePlan(p)
		stmtCtx.SetPlan(p)
		stmtCtx.SetPlanDigest(stmt.NormalizedPlan, stmt.PlanDigest)
		sctx.GetPlanCache(isNonPrepared).Put(cacheKey, cached, paramTypes, limitParams)
	}
	sessVars.FoundInPlanCache = false
	return p, names, err
}

<<<<<<< HEAD
// checkPlanCacheability checks whether this plan is cacheable and set to skip plan cache if it's uncacheable.
func checkPlanCacheability(sctx sessionctx.Context, p Plan, paramNum int, limitParamNum int) {
	stmtCtx := sctx.GetSessionVars().StmtCtx
	var pp PhysicalPlan
	switch x := p.(type) {
	case *Insert:
		pp = x.SelectPlan
	case *Update:
		pp = x.SelectPlan
	case *Delete:
		pp = x.SelectPlan
	case PhysicalPlan:
		pp = x
	default:
		stmtCtx.SetSkipPlanCache(errors.Errorf("skip plan-cache: unexpected un-cacheable plan %v", p.ExplainID().String()))
		return
	}
	if pp == nil { // simple DML statements
		return
	}

	if useTiFlash(pp) {
		stmtCtx.SetSkipPlanCache(errors.Errorf("skip plan-cache: TiFlash plan is un-cacheable"))
		return
	}

	// We only cache the tableDual plan when the number of parameters are zero.
	if containTableDual(pp) && paramNum > 0 {
		stmtCtx.SetSkipPlanCache(errors.New("skip plan-cache: get a TableDual plan"))
		return
	}

	if containShuffleOperator(pp) {
		stmtCtx.SetSkipPlanCache(errors.New("skip plan-cache: get a Shuffle plan"))
		return
	}

	if accessMVIndexWithIndexMerge(pp) {
		stmtCtx.SetSkipPlanCache(errors.New("skip plan-cache: the plan with IndexMerge accessing Multi-Valued Index is un-cacheable"))
		return
	}

	// before cache the param limit plan, check switch
	if limitParamNum != 0 && !sctx.GetSessionVars().EnablePlanCacheForParamLimit {
		stmtCtx.SetSkipPlanCache(errors.New("skip plan-cache: the switch 'tidb_enable_plan_cache_for_param_limit' is off"))
	}

	// we won't cache the plan with PhysicalApply, which has low profit and high risk
	if containApplyOperator(pp) {
		stmtCtx.SetSkipPlanCache(errors.New("skip plan-cache: the plan with PhysicalApply is un-cacheable"))
		return
	}
}

=======
>>>>>>> 57537fd1
// RebuildPlan4CachedPlan will rebuild this plan under current user parameters.
func RebuildPlan4CachedPlan(p Plan) error {
	sc := p.SCtx().GetSessionVars().StmtCtx
	sc.InPreparedPlanBuilding = true
	defer func() { sc.InPreparedPlanBuilding = false }()
	return rebuildRange(p)
}

func updateRange(p PhysicalPlan, ranges ranger.Ranges, rangeInfo string) {
	switch x := p.(type) {
	case *PhysicalTableScan:
		x.Ranges = ranges
		x.rangeInfo = rangeInfo
	case *PhysicalIndexScan:
		x.Ranges = ranges
		x.rangeInfo = rangeInfo
	case *PhysicalTableReader:
		updateRange(x.TablePlans[0], ranges, rangeInfo)
	case *PhysicalIndexReader:
		updateRange(x.IndexPlans[0], ranges, rangeInfo)
	case *PhysicalIndexLookUpReader:
		updateRange(x.IndexPlans[0], ranges, rangeInfo)
	}
}

// rebuildRange doesn't set mem limit for building ranges. There are two reasons why we don't restrict range mem usage here.
//  1. The cached plan must be able to build complete ranges under mem limit when it is generated. Hence we can just build
//     ranges from x.AccessConditions. The only difference between the last ranges and new ranges is the change of parameter
//     values, which doesn't cause much change on the mem usage of complete ranges.
//  2. Different parameter values can change the mem usage of complete ranges. If we set range mem limit here, range fallback
//     may heppen and cause correctness problem. For example, a in (?, ?, ?) is the access condition. When the plan is firstly
//     generated, its complete ranges are ['a','a'], ['b','b'], ['c','c'], whose mem usage is under range mem limit 100B.
//     When the cached plan is hit, the complete ranges may become ['aaa','aaa'], ['bbb','bbb'], ['ccc','ccc'], whose mem
//     usage exceeds range mem limit 100B, and range fallback happens and tidb may fetch more rows than users expect.
func rebuildRange(p Plan) error {
	sctx := p.SCtx()
	sc := p.SCtx().GetSessionVars().StmtCtx
	var err error
	switch x := p.(type) {
	case *PhysicalIndexHashJoin:
		return rebuildRange(&x.PhysicalIndexJoin)
	case *PhysicalIndexMergeJoin:
		return rebuildRange(&x.PhysicalIndexJoin)
	case *PhysicalIndexJoin:
		if err := x.Ranges.Rebuild(); err != nil {
			return err
		}
		if mutableRange, ok := x.Ranges.(*mutableIndexJoinRange); ok {
			helper := mutableRange.buildHelper
			rangeInfo := helper.buildRangeDecidedByInformation(helper.chosenPath.IdxCols, mutableRange.outerJoinKeys)
			innerPlan := x.Children()[x.InnerChildIdx]
			updateRange(innerPlan, x.Ranges.Range(), rangeInfo)
		}
		for _, child := range x.Children() {
			err = rebuildRange(child)
			if err != nil {
				return err
			}
		}
	case *PhysicalTableScan:
		err = buildRangeForTableScan(sctx, x)
		if err != nil {
			return err
		}
	case *PhysicalIndexScan:
		err = buildRangeForIndexScan(sctx, x)
		if err != nil {
			return err
		}
	case *PhysicalTableReader:
		err = rebuildRange(x.TablePlans[0])
		if err != nil {
			return err
		}
	case *PhysicalIndexReader:
		err = rebuildRange(x.IndexPlans[0])
		if err != nil {
			return err
		}
	case *PhysicalIndexLookUpReader:
		err = rebuildRange(x.IndexPlans[0])
		if err != nil {
			return err
		}
	case *PointGetPlan:
		// if access condition is not nil, which means it's a point get generated by cbo.
		if x.AccessConditions != nil {
			if x.IndexInfo != nil {
				ranges, err := ranger.DetachCondAndBuildRangeForIndex(x.ctx, x.AccessConditions, x.IdxCols, x.IdxColLens, 0)
				if err != nil {
					return err
				}
				if len(ranges.Ranges) == 0 || len(ranges.AccessConds) != len(x.AccessConditions) {
					return errors.New("failed to rebuild range: the length of the range has changed")
				}
				for i := range x.IndexValues {
					x.IndexValues[i] = ranges.Ranges[0].LowVal[i]
				}
			} else {
				var pkCol *expression.Column
				if x.TblInfo.PKIsHandle {
					if pkColInfo := x.TblInfo.GetPkColInfo(); pkColInfo != nil {
						pkCol = expression.ColInfo2Col(x.schema.Columns, pkColInfo)
					}
				}
				if pkCol != nil {
					ranges, _, _, err := ranger.BuildTableRange(x.AccessConditions, x.ctx, pkCol.RetType, 0)
					if err != nil {
						return err
					}
					if len(ranges) == 0 {
						return errors.New("failed to rebuild range: the length of the range has changed")
					}
					x.Handle = kv.IntHandle(ranges[0].LowVal[0].GetInt64())
				}
			}
		}
		// The code should never run here as long as we're not using point get for partition table.
		// And if we change the logic one day, here work as defensive programming to cache the error.
		if x.PartitionInfo != nil {
			// TODO: relocate the partition after rebuilding range to make PlanCache support PointGet
			return errors.New("point get for partition table can not use plan cache")
		}
		if x.HandleConstant != nil {
			dVal, err := convertConstant2Datum(sc, x.HandleConstant, x.handleFieldType)
			if err != nil {
				return err
			}
			iv, err := dVal.ToInt64(sc)
			if err != nil {
				return err
			}
			x.Handle = kv.IntHandle(iv)
			return nil
		}
		for i, param := range x.IndexConstants {
			if param != nil {
				dVal, err := convertConstant2Datum(sc, param, x.ColsFieldType[i])
				if err != nil {
					return err
				}
				x.IndexValues[i] = *dVal
			}
		}
		return nil
	case *BatchPointGetPlan:
		// if access condition is not nil, which means it's a point get generated by cbo.
		if x.AccessConditions != nil {
			if x.IndexInfo != nil {
				ranges, err := ranger.DetachCondAndBuildRangeForIndex(x.ctx, x.AccessConditions, x.IdxCols, x.IdxColLens, 0)
				if err != nil {
					return err
				}
				if len(ranges.Ranges) != len(x.IndexValues) || len(ranges.AccessConds) != len(x.AccessConditions) {
					return errors.New("failed to rebuild range: the length of the range has changed")
				}
				for i := range x.IndexValues {
					copy(x.IndexValues[i], ranges.Ranges[i].LowVal)
				}
			} else {
				var pkCol *expression.Column
				if x.TblInfo.PKIsHandle {
					if pkColInfo := x.TblInfo.GetPkColInfo(); pkColInfo != nil {
						pkCol = expression.ColInfo2Col(x.schema.Columns, pkColInfo)
					}
				}
				if pkCol != nil {
					ranges, _, _, err := ranger.BuildTableRange(x.AccessConditions, x.ctx, pkCol.RetType, 0)
					if err != nil {
						return err
					}
					if len(ranges) != len(x.Handles) {
						return errors.New("failed to rebuild range: the length of the range has changed")
					}
					for i := range ranges {
						x.Handles[i] = kv.IntHandle(ranges[i].LowVal[0].GetInt64())
					}
				}
			}
		}
		for i, param := range x.HandleParams {
			if param != nil {
				dVal, err := convertConstant2Datum(sc, param, x.HandleType)
				if err != nil {
					return err
				}
				iv, err := dVal.ToInt64(sc)
				if err != nil {
					return err
				}
				x.Handles[i] = kv.IntHandle(iv)
			}
		}
		for i, params := range x.IndexValueParams {
			if len(params) < 1 {
				continue
			}
			for j, param := range params {
				if param != nil {
					dVal, err := convertConstant2Datum(sc, param, x.IndexColTypes[j])
					if err != nil {
						return err
					}
					x.IndexValues[i][j] = *dVal
				}
			}
		}
	case *PhysicalIndexMergeReader:
		indexMerge := p.(*PhysicalIndexMergeReader)
		for _, partialPlans := range indexMerge.PartialPlans {
			err = rebuildRange(partialPlans[0])
			if err != nil {
				return err
			}
		}
		// We don't need to handle the indexMerge.TablePlans, because the tablePlans
		// only can be (Selection) + TableRowIDScan. There have no range need to rebuild.
	case PhysicalPlan:
		for _, child := range x.Children() {
			err = rebuildRange(child)
			if err != nil {
				return err
			}
		}
	case *Insert:
		if x.SelectPlan != nil {
			return rebuildRange(x.SelectPlan)
		}
	case *Update:
		if x.SelectPlan != nil {
			return rebuildRange(x.SelectPlan)
		}
	case *Delete:
		if x.SelectPlan != nil {
			return rebuildRange(x.SelectPlan)
		}
	}
	return nil
}

func convertConstant2Datum(sc *stmtctx.StatementContext, con *expression.Constant, target *types.FieldType) (*types.Datum, error) {
	val, err := con.Eval(chunk.Row{})
	if err != nil {
		return nil, err
	}
	dVal, err := val.ConvertTo(sc, target)
	if err != nil {
		return nil, err
	}
	// The converted result must be same as original datum.
	cmp, err := dVal.Compare(sc, &val, collate.GetCollator(target.GetCollate()))
	if err != nil || cmp != 0 {
		return nil, errors.New("Convert constant to datum is failed, because the constant has changed after the covert")
	}
	return &dVal, nil
}

func buildRangeForTableScan(sctx sessionctx.Context, ts *PhysicalTableScan) (err error) {
	if ts.Table.IsCommonHandle {
		pk := tables.FindPrimaryIndex(ts.Table)
		pkCols := make([]*expression.Column, 0, len(pk.Columns))
		pkColsLen := make([]int, 0, len(pk.Columns))
		for _, colInfo := range pk.Columns {
			if pkCol := expression.ColInfo2Col(ts.schema.Columns, ts.Table.Columns[colInfo.Offset]); pkCol != nil {
				pkCols = append(pkCols, pkCol)
				// We need to consider the prefix index.
				// For example: when we have 'a varchar(50), index idx(a(10))'
				// So we will get 'colInfo.Length = 50' and 'pkCol.RetType.flen = 10'.
				// In 'hasPrefix' function from 'util/ranger/ranger.go' file,
				// we use 'columnLength == types.UnspecifiedLength' to check whether we have prefix index.
				if colInfo.Length != types.UnspecifiedLength && colInfo.Length == pkCol.RetType.GetFlen() {
					pkColsLen = append(pkColsLen, types.UnspecifiedLength)
				} else {
					pkColsLen = append(pkColsLen, colInfo.Length)
				}
			}
		}
		if len(pkCols) > 0 {
			res, err := ranger.DetachCondAndBuildRangeForIndex(sctx, ts.AccessCondition, pkCols, pkColsLen, 0)
			if err != nil {
				return err
			}
			if len(res.AccessConds) != len(ts.AccessCondition) {
				return errors.New("rebuild range for cached plan failed")
			}
			ts.Ranges = res.Ranges
		} else {
			ts.Ranges = ranger.FullRange()
		}
	} else {
		var pkCol *expression.Column
		if ts.Table.PKIsHandle {
			if pkColInfo := ts.Table.GetPkColInfo(); pkColInfo != nil {
				pkCol = expression.ColInfo2Col(ts.schema.Columns, pkColInfo)
			}
		}
		if pkCol != nil {
			ts.Ranges, _, _, err = ranger.BuildTableRange(ts.AccessCondition, sctx, pkCol.RetType, 0)
			if err != nil {
				return err
			}
		} else {
			ts.Ranges = ranger.FullIntRange(false)
		}
	}
	return
}

func buildRangeForIndexScan(sctx sessionctx.Context, is *PhysicalIndexScan) (err error) {
	if len(is.IdxCols) == 0 {
		is.Ranges = ranger.FullRange()
		return
	}
	res, err := ranger.DetachCondAndBuildRangeForIndex(sctx, is.AccessCondition, is.IdxCols, is.IdxColLens, 0)
	if err != nil {
		return err
	}
	if len(res.AccessConds) != len(is.AccessCondition) {
		return errors.New("rebuild range for cached plan failed")
	}
	is.Ranges = res.Ranges
	return
}

// CheckPreparedPriv checks the privilege of the prepared statement
func CheckPreparedPriv(sctx sessionctx.Context, stmt *PlanCacheStmt, is infoschema.InfoSchema) error {
	if pm := privilege.GetPrivilegeManager(sctx); pm != nil {
		visitInfo := VisitInfo4PrivCheck(is, stmt.PreparedAst.Stmt, stmt.VisitInfos)
		if err := CheckPrivilege(sctx.GetSessionVars().ActiveRoles, pm, visitInfo); err != nil {
			return err
		}
	}
	err := CheckTableLock(sctx, is, stmt.VisitInfos)
	return err
}

// tryCachePointPlan will try to cache point execution plan, there may be some
// short paths for these executions, currently "point select" and "point update"
func tryCachePointPlan(_ context.Context, sctx sessionctx.Context,
	stmt *PlanCacheStmt, _ infoschema.InfoSchema, p Plan) error {
	if !sctx.GetSessionVars().StmtCtx.UseCache {
		return nil
	}
	var (
		stmtAst = stmt.PreparedAst
		ok      bool
		err     error
		names   types.NameSlice
	)

	if _, _ok := p.(*PointGetPlan); _ok {
		ok, err = IsPointGetWithPKOrUniqueKeyByAutoCommit(sctx, p)
		names = p.OutputNames()
		if err != nil {
			return err
		}
	}

	if ok {
		// just cache point plan now
		stmtAst.CachedPlan = p
		stmtAst.CachedNames = names
		stmt.NormalizedPlan, stmt.PlanDigest = NormalizePlan(p)
		sctx.GetSessionVars().StmtCtx.SetPlan(p)
		sctx.GetSessionVars().StmtCtx.SetPlanDigest(stmt.NormalizedPlan, stmt.PlanDigest)
	}
	return err
}

// GetBindSQL4PlanCache used to get the bindSQL for plan cache to build the plan cache key.
func GetBindSQL4PlanCache(sctx sessionctx.Context, stmt *PlanCacheStmt) (string, bool) {
	useBinding := sctx.GetSessionVars().UsePlanBaselines
	ignore := false
	if !useBinding || stmt.PreparedAst.Stmt == nil || stmt.NormalizedSQL4PC == "" || stmt.SQLDigest4PC == "" {
		return "", ignore
	}
	if sctx.Value(bindinfo.SessionBindInfoKeyType) == nil {
		return "", ignore
	}
	sessionHandle := sctx.Value(bindinfo.SessionBindInfoKeyType).(*bindinfo.SessionHandle)
	bindRecord := sessionHandle.GetBindRecord(stmt.SQLDigest4PC, stmt.NormalizedSQL4PC, "")
	if bindRecord != nil {
		enabledBinding := bindRecord.FindEnabledBinding()
		if enabledBinding != nil {
			ignore = enabledBinding.Hint.ContainTableHint(HintIgnorePlanCache)
			return enabledBinding.BindSQL, ignore
		}
	}
	globalHandle := domain.GetDomain(sctx).BindHandle()
	if globalHandle == nil {
		return "", ignore
	}
	bindRecord = globalHandle.GetBindRecord(stmt.SQLDigest4PC, stmt.NormalizedSQL4PC, "")
	if bindRecord != nil {
		enabledBinding := bindRecord.FindEnabledBinding()
		if enabledBinding != nil {
			ignore = enabledBinding.Hint.ContainTableHint(HintIgnorePlanCache)
			return enabledBinding.BindSQL, ignore
		}
	}
	return "", ignore
}

// IsPointPlanShortPathOK check if we can execute using plan cached in prepared structure
// Be careful with the short path, current precondition is ths cached plan satisfying
// IsPointGetWithPKOrUniqueKeyByAutoCommit
func IsPointPlanShortPathOK(sctx sessionctx.Context, is infoschema.InfoSchema, stmt *PlanCacheStmt) (bool, error) {
	stmtAst := stmt.PreparedAst
	if stmtAst.CachedPlan == nil || staleread.IsStmtStaleness(sctx) {
		return false, nil
	}
	// check auto commit
	if !IsAutoCommitTxn(sctx) {
		return false, nil
	}
	if stmtAst.SchemaVersion != is.SchemaMetaVersion() {
		stmtAst.CachedPlan = nil
		stmt.ColumnInfos = nil
		return false, nil
	}
	// maybe we'd better check cached plan type here, current
	// only point select/update will be cached, see "getPhysicalPlan" func
	var ok bool
	var err error
	switch stmtAst.CachedPlan.(type) {
	case *PointGetPlan:
		ok = true
	case *Update:
		pointUpdate := stmtAst.CachedPlan.(*Update)
		_, ok = pointUpdate.SelectPlan.(*PointGetPlan)
		if !ok {
			err = errors.Errorf("cached update plan not point update")
			stmtAst.CachedPlan = nil
			return false, err
		}
	default:
		ok = false
	}
	return ok, err
}

func containApplyOperator(p PhysicalPlan) bool {
	if _, isApply := p.(*PhysicalApply); isApply {
		return true
	}

	hashApply := false
	for _, child := range p.Children() {
		hashApply = hashApply || containApplyOperator(child)
		if hashApply {
			return true
		}
	}
	return hashApply
}<|MERGE_RESOLUTION|>--- conflicted
+++ resolved
@@ -313,63 +313,6 @@
 	return p, names, err
 }
 
-<<<<<<< HEAD
-// checkPlanCacheability checks whether this plan is cacheable and set to skip plan cache if it's uncacheable.
-func checkPlanCacheability(sctx sessionctx.Context, p Plan, paramNum int, limitParamNum int) {
-	stmtCtx := sctx.GetSessionVars().StmtCtx
-	var pp PhysicalPlan
-	switch x := p.(type) {
-	case *Insert:
-		pp = x.SelectPlan
-	case *Update:
-		pp = x.SelectPlan
-	case *Delete:
-		pp = x.SelectPlan
-	case PhysicalPlan:
-		pp = x
-	default:
-		stmtCtx.SetSkipPlanCache(errors.Errorf("skip plan-cache: unexpected un-cacheable plan %v", p.ExplainID().String()))
-		return
-	}
-	if pp == nil { // simple DML statements
-		return
-	}
-
-	if useTiFlash(pp) {
-		stmtCtx.SetSkipPlanCache(errors.Errorf("skip plan-cache: TiFlash plan is un-cacheable"))
-		return
-	}
-
-	// We only cache the tableDual plan when the number of parameters are zero.
-	if containTableDual(pp) && paramNum > 0 {
-		stmtCtx.SetSkipPlanCache(errors.New("skip plan-cache: get a TableDual plan"))
-		return
-	}
-
-	if containShuffleOperator(pp) {
-		stmtCtx.SetSkipPlanCache(errors.New("skip plan-cache: get a Shuffle plan"))
-		return
-	}
-
-	if accessMVIndexWithIndexMerge(pp) {
-		stmtCtx.SetSkipPlanCache(errors.New("skip plan-cache: the plan with IndexMerge accessing Multi-Valued Index is un-cacheable"))
-		return
-	}
-
-	// before cache the param limit plan, check switch
-	if limitParamNum != 0 && !sctx.GetSessionVars().EnablePlanCacheForParamLimit {
-		stmtCtx.SetSkipPlanCache(errors.New("skip plan-cache: the switch 'tidb_enable_plan_cache_for_param_limit' is off"))
-	}
-
-	// we won't cache the plan with PhysicalApply, which has low profit and high risk
-	if containApplyOperator(pp) {
-		stmtCtx.SetSkipPlanCache(errors.New("skip plan-cache: the plan with PhysicalApply is un-cacheable"))
-		return
-	}
-}
-
-=======
->>>>>>> 57537fd1
 // RebuildPlan4CachedPlan will rebuild this plan under current user parameters.
 func RebuildPlan4CachedPlan(p Plan) error {
 	sc := p.SCtx().GetSessionVars().StmtCtx
