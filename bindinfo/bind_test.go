--- conflicted
+++ resolved
@@ -1244,17 +1244,6 @@
 	tk.MustQuery("select status from mysql.bind_info where original_sql = 'select * from `test` . `t` where `a` = ?'").Check(testkit.Rows())
 }
 
-<<<<<<< HEAD
-func TestCreateBindingFromHistory(t *testing.T) {
-	store := testkit.CreateMockStore(t)
-
-	tk := testkit.NewTestKit(t, store)
-	tk.MustExec("use test")
-	tk.MustExec("drop table if exists t")
-	tk.MustExec("create table t1(id int primary key, a int, b int, key(a))")
-	tk.MustExec("create table t2(id int primary key, a int, b int, key(a))")
-
-=======
 func TestBindSQLDigest(t *testing.T) {
 	store, dom := testkit.CreateMockStoreAndDomain(t)
 	tk := testkit.NewTestKit(t, store)
@@ -1314,5 +1303,14 @@
 		_, sqlDigestWithDB := parser.NormalizeDigest(utilparser.RestoreWithDefaultDB(originNode, "test", c.origin))
 		require.Equal(t, res[0][9], sqlDigestWithDB.String())
 	}
->>>>>>> cca78e37
+}
+
+func TestCreateBindingFromHistory(t *testing.T) {
+	store := testkit.CreateMockStore(t)
+
+	tk := testkit.NewTestKit(t, store)
+	tk.MustExec("use test")
+	tk.MustExec("drop table if exists t")
+	tk.MustExec("create table t1(id int primary key, a int, b int, key(a))")
+	tk.MustExec("create table t2(id int primary key, a int, b int, key(a))")
 }